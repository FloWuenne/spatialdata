import numpy as np
import pytest
from anndata import AnnData
from dask.dataframe.core import DataFrame as DaskDataFrame
from dask.delayed import Delayed
from geopandas import GeoDataFrame
from multiscale_spatial_image import MultiscaleSpatialImage
from spatial_image import SpatialImage

from spatialdata import SpatialData
from spatialdata._core._spatialdata_ops import (
    _concatenate_tables,
    concatenate,
    set_transformation,
)
from spatialdata._core.models import TableModel
from spatialdata._core.transformations import Identity, Scale
from tests.conftest import _get_table


def _assert_elements_left_to_right_seem_identical(sdata0: SpatialData, sdata1: SpatialData):
    for element_type, element_name, element in sdata0._gen_elements():
        elements = sdata1.__getattribute__(element_type)
        assert element_name in elements
        element1 = elements[element_name]
        if isinstance(element, AnnData) or isinstance(element, SpatialImage) or isinstance(element, GeoDataFrame):
            assert element.shape == element1.shape
        elif isinstance(element, DaskDataFrame):
            for s0, s1 in zip(element.shape, element1.shape):
                if isinstance(s0, Delayed):
                    s0 = s0.compute()
                if isinstance(s1, Delayed):
                    s1 = s1.compute()
                assert s0 == s1
        elif isinstance(element, MultiscaleSpatialImage):
            assert len(element) == len(element1)
        else:
            raise TypeError(f"Unsupported type {type(element)}")


def _assert_tables_seem_identical(table0: AnnData, table1: AnnData):
    assert table0.shape == table1.shape


def _assert_spatialdata_objects_seem_identical(sdata0: SpatialData, sdata1: SpatialData):
    # this is not a full comparison, but it's fine anyway
    assert len(list(sdata0._gen_elements())) == len(list(sdata1._gen_elements()))
    assert set(sdata0.coordinate_systems) == set(sdata1.coordinate_systems)
    _assert_elements_left_to_right_seem_identical(sdata0, sdata1)
    _assert_elements_left_to_right_seem_identical(sdata1, sdata0)
    _assert_tables_seem_identical(sdata0.table, sdata1.table)


def test_filter_by_coordinate_system(full_sdata):
    sdata = full_sdata.filter_by_coordinate_system(coordinate_system="global", filter_table=False)
    _assert_spatialdata_objects_seem_identical(sdata, full_sdata)

    scale = Scale([2.0], axes=("x",))
<<<<<<< HEAD
    set_transformation(full_sdata.images["image2d"], scale, "my_space0")
    set_transformation(full_sdata.shapes["shapes_0"], Identity(), "my_space0")
    set_transformation(full_sdata.shapes["shapes_1"], Identity(), "my_space1")
=======
    set_transformation(full_sdata.images["image2d"], scale, "my_space")
    set_transformation(full_sdata.shapes["circles"], Identity(), "my_space")
>>>>>>> 30897ce9

    sdata_my_space = full_sdata.filter_by_coordinate_system(coordinate_system="my_space0", filter_table=False)
    assert len(list(sdata_my_space._gen_elements())) == 2
    _assert_tables_seem_identical(sdata_my_space.table, full_sdata.table)

    sdata_my_space1 = full_sdata.filter_by_coordinate_system(
        coordinate_system=["my_space0", "my_space1", "my_space2"], filter_table=False
    )
    assert len(list(sdata_my_space1._gen_elements())) == 3


def test_filter_by_coordinate_system_also_table(full_sdata):
    from spatialdata._core.models import TableModel

    full_sdata.table.obs["annotated_shapes"] = np.random.choice(
        ["shapes/shapes_0", "shapes/shapes_1"], size=full_sdata.table.shape[0]
    )
    adata = full_sdata.table
    del adata.uns[TableModel.ATTRS_KEY]
    del full_sdata.table
    full_sdata.table = TableModel.parse(
        adata, region=["shapes/shapes_0", "shapes/shapes_1"], region_key="annotated_shapes", instance_key="instance_id"
    )

    scale = Scale([2.0], axes=("x",))
    set_transformation(full_sdata.shapes["shapes_0"], scale, "my_space0")
    set_transformation(full_sdata.shapes["shapes_1"], scale, "my_space1")

    filtered_sdata0 = full_sdata.filter_by_coordinate_system(coordinate_system="my_space0")
    filtered_sdata1 = full_sdata.filter_by_coordinate_system(coordinate_system="my_space1")
    filtered_sdata2 = full_sdata.filter_by_coordinate_system(coordinate_system="my_space0", filter_table=False)

    assert len(filtered_sdata0.table) + len(filtered_sdata1.table) == len(full_sdata.table)
    assert len(filtered_sdata2.table) == len(full_sdata.table)


def test_concatenate_tables():
    """
    The concatenation uses AnnData.concatenate(), here we test the contatenation result on region, region_key, instance_key
    """
    table0 = _get_table(region="shapes/shapes_0", region_key=None, instance_key="instance_id")
    table1 = _get_table(region="shapes/shapes_1", region_key=None, instance_key="instance_id")
    table2 = _get_table(region="shapes/shapes_1", region_key=None, instance_key="instance_id")
    assert _concatenate_tables([]) is None
    assert len(_concatenate_tables([table0])) == len(table0)
    assert len(_concatenate_tables([table0, table1, table2])) == len(table0) + len(table1) + len(table2)

    ##
    table0.obs["annotated_element_merged"] = np.arange(len(table0))
    c0 = _concatenate_tables([table0, table1])
    assert len(c0) == len(table0) + len(table1)

    d = c0.uns[TableModel.ATTRS_KEY]
    d["region"] = sorted(d["region"])
    assert d == {
        "region": ["shapes/shapes_0", "shapes/shapes_1"],
        "region_key": "annotated_element_merged_1",
        "instance_key": "instance_id",
    }

    ##
    table3 = _get_table(region="shapes/shapes_0", region_key="annotated_shapes_other", instance_key="instance_id")
    table3.uns[TableModel.ATTRS_KEY]["region_key"] = "annotated_shapes_other"
    with pytest.raises(AssertionError):
        _concatenate_tables([table0, table3])
    table3.uns[TableModel.ATTRS_KEY]["region_key"] = None
    table3.uns[TableModel.ATTRS_KEY]["instance_key"] = ["shapes/shapes_0", "shapes/shapes_1"]
    with pytest.raises(AssertionError):
        _concatenate_tables([table0, table3])

    ##
    table4 = _get_table(
        region=["shapes/shapes_0", "shapes/shapes_1"], region_key="annotated_shape0", instance_key="instance_id"
    )
    table5 = _get_table(
        region=["shapes/shapes_0", "shapes/shapes_1"], region_key="annotated_shape0", instance_key="instance_id"
    )
    table6 = _get_table(
        region=["shapes/shapes_0", "shapes/shapes_1"], region_key="annotated_shape1", instance_key="instance_id"
    )

    assert len(_concatenate_tables([table4, table5])) == len(table4) + len(table5)

    with pytest.raises(RuntimeError):
        _concatenate_tables([table4, table6])


def test_concatenate_sdatas(full_sdata):
    with pytest.raises(RuntimeError):
        concatenate([full_sdata, SpatialData(images={"image2d": full_sdata.images["image2d"]})])
    with pytest.raises(RuntimeError):
        concatenate([full_sdata, SpatialData(labels={"labels2d": full_sdata.labels["labels2d"]})])
    with pytest.raises(RuntimeError):
        concatenate([full_sdata, SpatialData(points={"points_0": full_sdata.points["points_0"]})])
    with pytest.raises(RuntimeError):
        concatenate([full_sdata, SpatialData(polygons={"poly": full_sdata.polygons["poly"]})])
    with pytest.raises(RuntimeError):
        concatenate([full_sdata, SpatialData(shapes={"shapes_0": full_sdata.shapes["shapes_0"]})])

    assert concatenate([full_sdata, SpatialData()]).table is not None
    assert concatenate([full_sdata, SpatialData()], omit_table=True).table is None

    set_transformation(full_sdata.shapes["shapes_0"], Identity(), "my_space0")
    set_transformation(full_sdata.shapes["shapes_1"], Identity(), "my_space1")
    filtered = full_sdata.filter_by_coordinate_system(coordinate_system=["my_space0", "my_space1"], filter_table=False)
    assert len(list(filtered._gen_elements())) == 2
    filtered0 = filtered.filter_by_coordinate_system(coordinate_system="my_space0", filter_table=False)
    filtered1 = filtered.filter_by_coordinate_system(coordinate_system="my_space1", filter_table=False)
    concatenated = concatenate([filtered0, filtered1])
    assert len(list(concatenated._gen_elements())) == 2<|MERGE_RESOLUTION|>--- conflicted
+++ resolved
@@ -56,14 +56,9 @@
     _assert_spatialdata_objects_seem_identical(sdata, full_sdata)
 
     scale = Scale([2.0], axes=("x",))
-<<<<<<< HEAD
     set_transformation(full_sdata.images["image2d"], scale, "my_space0")
-    set_transformation(full_sdata.shapes["shapes_0"], Identity(), "my_space0")
-    set_transformation(full_sdata.shapes["shapes_1"], Identity(), "my_space1")
-=======
-    set_transformation(full_sdata.images["image2d"], scale, "my_space")
-    set_transformation(full_sdata.shapes["circles"], Identity(), "my_space")
->>>>>>> 30897ce9
+    set_transformation(full_sdata.shapes["circles"], Identity(), "my_space0")
+    set_transformation(full_sdata.shapes["poly"], Identity(), "my_space1")
 
     sdata_my_space = full_sdata.filter_by_coordinate_system(coordinate_system="my_space0", filter_table=False)
     assert len(list(sdata_my_space._gen_elements())) == 2
@@ -79,18 +74,18 @@
     from spatialdata._core.models import TableModel
 
     full_sdata.table.obs["annotated_shapes"] = np.random.choice(
-        ["shapes/shapes_0", "shapes/shapes_1"], size=full_sdata.table.shape[0]
+        ["shapes/circles", "shapes/poly"], size=full_sdata.table.shape[0]
     )
     adata = full_sdata.table
     del adata.uns[TableModel.ATTRS_KEY]
     del full_sdata.table
     full_sdata.table = TableModel.parse(
-        adata, region=["shapes/shapes_0", "shapes/shapes_1"], region_key="annotated_shapes", instance_key="instance_id"
+        adata, region=["shapes/circles", "shapes/poly"], region_key="annotated_shapes", instance_key="instance_id"
     )
 
     scale = Scale([2.0], axes=("x",))
-    set_transformation(full_sdata.shapes["shapes_0"], scale, "my_space0")
-    set_transformation(full_sdata.shapes["shapes_1"], scale, "my_space1")
+    set_transformation(full_sdata.shapes["circles"], scale, "my_space0")
+    set_transformation(full_sdata.shapes["poly"], scale, "my_space1")
 
     filtered_sdata0 = full_sdata.filter_by_coordinate_system(coordinate_system="my_space0")
     filtered_sdata1 = full_sdata.filter_by_coordinate_system(coordinate_system="my_space1")
@@ -104,9 +99,9 @@
     """
     The concatenation uses AnnData.concatenate(), here we test the contatenation result on region, region_key, instance_key
     """
-    table0 = _get_table(region="shapes/shapes_0", region_key=None, instance_key="instance_id")
-    table1 = _get_table(region="shapes/shapes_1", region_key=None, instance_key="instance_id")
-    table2 = _get_table(region="shapes/shapes_1", region_key=None, instance_key="instance_id")
+    table0 = _get_table(region="shapes/circles", region_key=None, instance_key="instance_id")
+    table1 = _get_table(region="shapes/poly", region_key=None, instance_key="instance_id")
+    table2 = _get_table(region="shapes/poly", region_key=None, instance_key="instance_id")
     assert _concatenate_tables([]) is None
     assert len(_concatenate_tables([table0])) == len(table0)
     assert len(_concatenate_tables([table0, table1, table2])) == len(table0) + len(table1) + len(table2)
@@ -119,30 +114,30 @@
     d = c0.uns[TableModel.ATTRS_KEY]
     d["region"] = sorted(d["region"])
     assert d == {
-        "region": ["shapes/shapes_0", "shapes/shapes_1"],
+        "region": ["shapes/circles", "shapes/poly"],
         "region_key": "annotated_element_merged_1",
         "instance_key": "instance_id",
     }
 
     ##
-    table3 = _get_table(region="shapes/shapes_0", region_key="annotated_shapes_other", instance_key="instance_id")
+    table3 = _get_table(region="shapes/circles", region_key="annotated_shapes_other", instance_key="instance_id")
     table3.uns[TableModel.ATTRS_KEY]["region_key"] = "annotated_shapes_other"
     with pytest.raises(AssertionError):
         _concatenate_tables([table0, table3])
     table3.uns[TableModel.ATTRS_KEY]["region_key"] = None
-    table3.uns[TableModel.ATTRS_KEY]["instance_key"] = ["shapes/shapes_0", "shapes/shapes_1"]
+    table3.uns[TableModel.ATTRS_KEY]["instance_key"] = ["shapes/circles", "shapes/poly"]
     with pytest.raises(AssertionError):
         _concatenate_tables([table0, table3])
 
     ##
     table4 = _get_table(
-        region=["shapes/shapes_0", "shapes/shapes_1"], region_key="annotated_shape0", instance_key="instance_id"
+        region=["shapes/circles", "shapes/poly"], region_key="annotated_shape0", instance_key="instance_id"
     )
     table5 = _get_table(
-        region=["shapes/shapes_0", "shapes/shapes_1"], region_key="annotated_shape0", instance_key="instance_id"
+        region=["shapes/circles", "shapes/poly"], region_key="annotated_shape0", instance_key="instance_id"
     )
     table6 = _get_table(
-        region=["shapes/shapes_0", "shapes/shapes_1"], region_key="annotated_shape1", instance_key="instance_id"
+        region=["shapes/circles", "shapes/poly"], region_key="annotated_shape1", instance_key="instance_id"
     )
 
     assert len(_concatenate_tables([table4, table5])) == len(table4) + len(table5)
@@ -159,15 +154,13 @@
     with pytest.raises(RuntimeError):
         concatenate([full_sdata, SpatialData(points={"points_0": full_sdata.points["points_0"]})])
     with pytest.raises(RuntimeError):
-        concatenate([full_sdata, SpatialData(polygons={"poly": full_sdata.polygons["poly"]})])
-    with pytest.raises(RuntimeError):
-        concatenate([full_sdata, SpatialData(shapes={"shapes_0": full_sdata.shapes["shapes_0"]})])
+        concatenate([full_sdata, SpatialData(shapes={"circles": full_sdata.shapes["circles"]})])
 
     assert concatenate([full_sdata, SpatialData()]).table is not None
     assert concatenate([full_sdata, SpatialData()], omit_table=True).table is None
 
-    set_transformation(full_sdata.shapes["shapes_0"], Identity(), "my_space0")
-    set_transformation(full_sdata.shapes["shapes_1"], Identity(), "my_space1")
+    set_transformation(full_sdata.shapes["circles"], Identity(), "my_space0")
+    set_transformation(full_sdata.shapes["poly"], Identity(), "my_space1")
     filtered = full_sdata.filter_by_coordinate_system(coordinate_system=["my_space0", "my_space1"], filter_table=False)
     assert len(list(filtered._gen_elements())) == 2
     filtered0 = filtered.filter_by_coordinate_system(coordinate_system="my_space0", filter_table=False)
