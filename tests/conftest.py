<<<<<<< HEAD
from typing import Mapping, Sequence, Tuple
=======
from typing import Mapping, Optional, Sequence, Union
>>>>>>> 1f60aad2

import numpy as np
import pandas as pd
import pytest
from anndata import AnnData
from geopandas import GeoDataFrame
from numpy.random import default_rng
from shapely.geometry import MultiPolygon, Polygon

from spatialdata import SpatialData
<<<<<<< HEAD
from spatialdata._core.models import validate_raster
=======
from spatialdata._core.models import (
    Image2DModel,
    Label2DModel,
    Label3DModel,
    PointModel,
    PolygonModel,
    ShapeModel,
    TableModel,
)
>>>>>>> 1f60aad2
from spatialdata._types import NDArray

RNG = default_rng()


@pytest.fixture()
def images() -> SpatialData:
<<<<<<< HEAD
    return SpatialData(images=_get_raster(3, shape=(3, 64, 64), name="image", dtype="float"))


@pytest.fixture()
def images_multiscale() -> SpatialData:
    return SpatialData(
        images=_get_raster(3, shape=(3, 64, 64), dtype="float", name="image_multiscale", multiscale=True)
    )
=======
    return SpatialData(images=_get_images())
>>>>>>> 1f60aad2


@pytest.fixture()
def labels() -> SpatialData:
<<<<<<< HEAD
    return SpatialData(labels=_get_raster(3, shape=(64, 64), name="label", dtype="int"))


@pytest.fixture()
def labels_multiscale() -> SpatialData:
    return SpatialData(labels=_get_raster(3, shape=(64, 64), dtype="int", name="label_multiscale", multiscale=True))
=======
    return SpatialData(labels=_get_labels())


@pytest.fixture()
def polygons() -> SpatialData:
    return SpatialData(polygons=_get_polygons())


@pytest.fixture()
def shapes() -> SpatialData:
    return SpatialData(shapes=_get_shapes(2, name="shapes", shape_type=["Circle", "Square"], shape_size=[1, 2]))
>>>>>>> 1f60aad2


@pytest.fixture()
def points() -> SpatialData:
    return SpatialData(points=_get_points(2, name="points", var_names=[np.arange(3), ["genex", "geney"]]))


@pytest.fixture()
def table() -> SpatialData:
    return SpatialData(table=_get_table(region="sample1"))


@pytest.fixture()
def empty_images() -> SpatialData:
    pytest.skip("empty images not supported")
    return SpatialData(images={"empty": np.zeros((0, 0, 0))})


@pytest.fixture()
def empty_labels() -> SpatialData:
    pytest.skip("empty labels not supported")
    return SpatialData(labels={"empty": np.zeros((0, 0), dtype=int)})


@pytest.fixture()
def empty_points() -> SpatialData:
    return SpatialData(points={"empty": AnnData(shape=(0, 0), obsm={"spatial": np.zeros((0, 2))})})


@pytest.fixture()
def empty_table() -> SpatialData:
    return SpatialData(table=AnnData(shape=(0, 0)))


@pytest.fixture(
    # params=["labels"]
    params=["full"]
    + ["images", "labels", "points", "table"]
    + ["empty_" + x for x in ["images", "labels", "points", "table"]]
)
def sdata(request) -> SpatialData:
    if request.param == "full":
        s = SpatialData(
<<<<<<< HEAD
            images=_get_raster(3, shape=(3, 64, 64), name="image", dtype="float"),
            labels=_get_raster(3, shape=(64, 64), name="label", dtype="int"),
=======
            images=_get_images(),
            labels=_get_labels(),
            polygons=_get_polygons(3, name="polygons"),
>>>>>>> 1f60aad2
            points=_get_points(2),
            table=_get_table(),
        )
    else:
        s = request.getfixturevalue(request.param)
    return s


<<<<<<< HEAD
def _get_raster(
    n: int,
    shape: Tuple[int, ...],
    dtype: str,
    name: str,
    multiscale: bool = False,
) -> Mapping[str, Sequence[NDArray]]:
    out = {}
    for i in range(n):
        if dtype == "float":
            arr = RNG.normal(size=shape)
        elif dtype == "int":
            arr = RNG.integers(0, 100, size=shape)
        name = f"{name}{i}"
        if multiscale:
            image = validate_raster(arr, kind="Image", name=name, scale_factors=[2, 4])
        else:
            image = validate_raster(arr, kind="Image", name=name)
        out[name] = image
    return out


def _get_points(n: int) -> Mapping[str, Sequence[NDArray]]:
    return {
        f"points_{i}": AnnData(shape=(100, 0), obsm={"spatial": RNG.integers(0, 10, size=(100, 2))}) for i in range(n)
    }


def _get_table() -> AnnData:
    return AnnData(RNG.normal(size=(100, 10)))
=======
def _get_images() -> Mapping[str, Sequence[NDArray]]:
    out = {}
    out["image2d"] = Image2DModel.parse(RNG.normal(size=(3, 64, 64)), name="image2d")
    out["image2d_multiscale"] = Image2DModel.parse(
        RNG.normal(size=(3, 64, 64)), name="image2d_multiscale", scale_factors=[2, 4]
    )
    # TODO: not supported atm.
    # out["image3d"] = Image3DModel.parse(RNG.normal(size=(2, 64, 64, 3)), name="image3d")
    # out["image3d_multiscale"] = Image3DModel.parse(
    #     RNG.normal(size=(2, 64, 64, 3)), name="image3d_multiscale", scale_factors=[2, 4]
    # )
    return out


def _get_labels() -> Mapping[str, Sequence[NDArray]]:
    out = {}
    out["labels2d"] = Label2DModel.parse(RNG.normal(size=(64, 64)), name="labels2d")
    out["labels2d_multiscale"] = Label2DModel.parse(
        RNG.normal(size=(64, 64)), name="labels2d_multiscale", scale_factors=[2, 4]
    )
    out["labels3d"] = Label3DModel.parse(RNG.normal(size=(2, 64, 64)), name="labels3d")
    out["labels3d_multiscale"] = Label3DModel.parse(
        RNG.normal(size=(2, 64, 64)), name="labels3d_multiscale", scale_factors=[2, 4]
    )
    return out


def _get_polygons() -> Mapping[str, Sequence[NDArray]]:

    out = {}
    poly = GeoDataFrame(
        {
            "geometry": [
                Polygon(((0, 0), (0, 1), (1, 1), (1, 0))),
                Polygon(((0, 0), (0, -1), (-1, -1), (-1, 0))),
                Polygon(((0, 0), (0, 1), (1, 10))),
                Polygon(((0, 0), (0, 1), (1, 1))),
                Polygon(((0, 0), (0, 1), (1, 1), (1, 0), (1, 0))),
            ]
        }
    )

    out["multipoly"] = GeoDataFrame(
        {
            "geometry": [
                MultiPolygon(
                    [
                        Polygon(((0, 0), (0, 1), (1, 1), (1, 0))),
                        Polygon(((0, 0), (0, -1), (-1, -1), (-1, 0))),
                    ]
                ),
                MultiPolygon(
                    [
                        Polygon(((0, 0), (0, 1), (1, 10))),
                        Polygon(((0, 0), (0, 1), (1, 1))),
                        Polygon(((0, 0), (0, 1), (1, 1), (1, 0), (1, 0))),
                    ]
                ),
            ]
        }
    )

    out["poly"] = PolygonModel.parse(poly, name="poly")
    out["multipoly"] = PolygonModel.parse(poly, name="multipoly")

    return out


def _get_shapes(
    n: int, name: str, shape_type: Sequence[str], shape_size: Sequence[str]
) -> Mapping[str, Sequence[NDArray]]:

    assert len(shape_type) == len(shape_size) == n

    out = {}
    for i, (typ, size) in enumerate(zip(shape_type, shape_size)):
        name = f"{name}_{i}"
        arr = RNG.normal(size=(100, 2))
        out[name] = ShapeModel.parse(arr, shape_type=typ, shape_size=size)

    return out


def _get_points(n: int, name: str, var_names: Sequence[Sequence[str]]) -> Mapping[str, Sequence[NDArray]]:

    assert len(var_names) == n

    out = {}
    for i, v in enumerate(var_names):
        name = f"{name}_{i}"
        arr = RNG.normal(size=(100, 2))
        out[name] = PointModel.parse(arr, var_names=v)

    return out


def _get_table(
    region: Union[str, Sequence[str]], region_key: Optional[str] = None, instance_key: Optional[str] = None
) -> AnnData:
    adata = AnnData(RNG.normal(size=(100, 10)), obs=pd.DataFrame(RNG.normal(size=(100, 3)), columns=["a", "b", "c"]))
    if isinstance(region, str):
        return TableModel.parse(adata, region)
    elif isinstance(region, list):
        adata.obs[region_key] = region
        adata.obs[instance_key] = RNG.integers(0, 10, size=(100,))
        return TableModel.parse(adata, region, region_key, instance_key)
>>>>>>> 1f60aad2
<|MERGE_RESOLUTION|>--- conflicted
+++ resolved
@@ -1,8 +1,4 @@
-<<<<<<< HEAD
-from typing import Mapping, Sequence, Tuple
-=======
 from typing import Mapping, Optional, Sequence, Union
->>>>>>> 1f60aad2
 
 import numpy as np
 import pandas as pd
@@ -13,9 +9,6 @@
 from shapely.geometry import MultiPolygon, Polygon
 
 from spatialdata import SpatialData
-<<<<<<< HEAD
-from spatialdata._core.models import validate_raster
-=======
 from spatialdata._core.models import (
     Image2DModel,
     Label2DModel,
@@ -25,7 +18,6 @@
     ShapeModel,
     TableModel,
 )
->>>>>>> 1f60aad2
 from spatialdata._types import NDArray
 
 RNG = default_rng()
@@ -33,30 +25,11 @@
 
 @pytest.fixture()
 def images() -> SpatialData:
-<<<<<<< HEAD
-    return SpatialData(images=_get_raster(3, shape=(3, 64, 64), name="image", dtype="float"))
-
-
-@pytest.fixture()
-def images_multiscale() -> SpatialData:
-    return SpatialData(
-        images=_get_raster(3, shape=(3, 64, 64), dtype="float", name="image_multiscale", multiscale=True)
-    )
-=======
     return SpatialData(images=_get_images())
->>>>>>> 1f60aad2
 
 
 @pytest.fixture()
 def labels() -> SpatialData:
-<<<<<<< HEAD
-    return SpatialData(labels=_get_raster(3, shape=(64, 64), name="label", dtype="int"))
-
-
-@pytest.fixture()
-def labels_multiscale() -> SpatialData:
-    return SpatialData(labels=_get_raster(3, shape=(64, 64), dtype="int", name="label_multiscale", multiscale=True))
-=======
     return SpatialData(labels=_get_labels())
 
 
@@ -68,7 +41,6 @@
 @pytest.fixture()
 def shapes() -> SpatialData:
     return SpatialData(shapes=_get_shapes(2, name="shapes", shape_type=["Circle", "Square"], shape_size=[1, 2]))
->>>>>>> 1f60aad2
 
 
 @pytest.fixture()
@@ -112,14 +84,9 @@
 def sdata(request) -> SpatialData:
     if request.param == "full":
         s = SpatialData(
-<<<<<<< HEAD
-            images=_get_raster(3, shape=(3, 64, 64), name="image", dtype="float"),
-            labels=_get_raster(3, shape=(64, 64), name="label", dtype="int"),
-=======
             images=_get_images(),
             labels=_get_labels(),
             polygons=_get_polygons(3, name="polygons"),
->>>>>>> 1f60aad2
             points=_get_points(2),
             table=_get_table(),
         )
@@ -128,38 +95,6 @@
     return s
 
 
-<<<<<<< HEAD
-def _get_raster(
-    n: int,
-    shape: Tuple[int, ...],
-    dtype: str,
-    name: str,
-    multiscale: bool = False,
-) -> Mapping[str, Sequence[NDArray]]:
-    out = {}
-    for i in range(n):
-        if dtype == "float":
-            arr = RNG.normal(size=shape)
-        elif dtype == "int":
-            arr = RNG.integers(0, 100, size=shape)
-        name = f"{name}{i}"
-        if multiscale:
-            image = validate_raster(arr, kind="Image", name=name, scale_factors=[2, 4])
-        else:
-            image = validate_raster(arr, kind="Image", name=name)
-        out[name] = image
-    return out
-
-
-def _get_points(n: int) -> Mapping[str, Sequence[NDArray]]:
-    return {
-        f"points_{i}": AnnData(shape=(100, 0), obsm={"spatial": RNG.integers(0, 10, size=(100, 2))}) for i in range(n)
-    }
-
-
-def _get_table() -> AnnData:
-    return AnnData(RNG.normal(size=(100, 10)))
-=======
 def _get_images() -> Mapping[str, Sequence[NDArray]]:
     out = {}
     out["image2d"] = Image2DModel.parse(RNG.normal(size=(3, 64, 64)), name="image2d")
@@ -265,5 +200,4 @@
     elif isinstance(region, list):
         adata.obs[region_key] = region
         adata.obs[instance_key] = RNG.integers(0, 10, size=(100,))
-        return TableModel.parse(adata, region, region_key, instance_key)
->>>>>>> 1f60aad2
+        return TableModel.parse(adata, region, region_key, instance_key)