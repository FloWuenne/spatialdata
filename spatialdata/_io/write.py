--- conflicted
+++ resolved
@@ -279,8 +279,7 @@
     data: MultiscaleSpatialImage,
     attr: str,
     key: Optional[str] = None,
-<<<<<<< HEAD
-) -> List[Any]:
+) -> list[Any]:
     # TODO: put this check also in the validator for raster multiscales
     name = None
     for i in data.keys():
@@ -291,9 +290,6 @@
             if name != variables[0]:
                 raise ValueError("MultiscaleSpatialImage must have the same variable name across all levels")
         name = variables[0]
-=======
-) -> list[Any]:
->>>>>>> 913f9750
     if key is None:
         return [getattr(data[i][name], attr) for i in data.keys()]
     else:
