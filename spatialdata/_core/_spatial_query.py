from __future__ import annotations

from abc import abstractmethod
from dataclasses import dataclass
from functools import singledispatch
from typing import Any, Callable, Optional, Union

import dask.array as da
import numpy as np
from dask.dataframe.core import DataFrame as DaskDataFrame
from datatree import DataTree
from geopandas import GeoDataFrame
from multiscale_spatial_image.multiscale_spatial_image import MultiscaleSpatialImage
from shapely.geometry import Polygon
from spatial_image import SpatialImage
from xarray import DataArray

from spatialdata import SpatialData, SpatialElement
from spatialdata._core.core_utils import (
    ValidAxis_t,
    compute_coordinates,
    get_dims,
    get_spatial_axes,
)
from spatialdata._core.models import (
    Labels2DModel,
    Labels3DModel,
    ShapesModel,
    TableModel,
    get_schema,
)
from spatialdata._core.transformations import (
    Affine,
    BaseTransformation,
    Sequence,
    Translation,
    _get_affine_for_element,
)
from spatialdata._logging import logger
from spatialdata._types import ArrayLike
from spatialdata.utils import Number, _parse_list_into_array


def get_bounding_box_corners(
    axes: tuple[str, ...],
    min_coordinate: Union[list[Number], ArrayLike],
    max_coordinate: Union[list[Number], ArrayLike],
) -> DataArray:
    """From the min and max coordinates of a bounding box, get the coordinates
    of all corners.

    Parameters
    ----------
    axes
        The axes that min_coordinate and max_coordinate refer to.
    min_coordinate
        The upper left hand corner of the bounding box (i.e., minimum coordinates
        along all dimensions).
    max_coordinate
        The lower right hand corner of the bounding box (i.e., the maximum coordinates
        along all dimensions

    Returns
    -------
    (N, D) array of coordinates of the corners. N = 4 for 2D and 8 for 3D.
    """
    min_coordinate = _parse_list_into_array(min_coordinate)
    max_coordinate = _parse_list_into_array(max_coordinate)
    if len(min_coordinate) == 2:
        # 2D bounding box
        assert len(axes) == 2
        return DataArray(
            [
                [min_coordinate[0], min_coordinate[1]],
                [min_coordinate[0], max_coordinate[1]],
                [max_coordinate[0], max_coordinate[1]],
                [max_coordinate[0], min_coordinate[1]],
            ],
            coords={"corner": range(4), "axis": list(axes)},
        )

    elif len(min_coordinate) == 3:
        # 3D bounding cube
        assert len(axes) == 3
        return DataArray(
            [
                [min_coordinate[0], min_coordinate[1], min_coordinate[2]],
                [min_coordinate[0], min_coordinate[1], max_coordinate[2]],
                [min_coordinate[0], max_coordinate[1], max_coordinate[2]],
                [min_coordinate[0], max_coordinate[1], min_coordinate[2]],
                [max_coordinate[0], min_coordinate[1], min_coordinate[2]],
                [max_coordinate[0], min_coordinate[1], max_coordinate[2]],
                [max_coordinate[0], max_coordinate[1], max_coordinate[2]],
                [max_coordinate[0], max_coordinate[1], min_coordinate[2]],
            ],
            coords={"corner": range(8), "axis": list(axes)},
        )
    else:
        raise ValueError("bounding box must be 2D or 3D")


def _get_bounding_box_corners_in_intrinsic_coordinates(
    element: SpatialElement,
    axes: tuple[str, ...],
<<<<<<< HEAD
    min_coordinate: Union[list[Number], ArrayLike],
    max_coordinate: Union[list[Number], ArrayLike],
=======
    min_coordinate: ArrayLike,
    max_coordinate: ArrayLike,
>>>>>>> 1b80d329
    target_coordinate_system: str,
) -> tuple[ArrayLike, tuple[str, ...]]:
    """Get all corners of a bounding box in the intrinsic coordinates of an element.

    Parameters
    ----------
    element
        The SpatialElement to get the intrinsic coordinate system from.
    axes
<<<<<<< HEAD
        The axes that min_coordinate and max_coordinate refer to.
=======
        The axes of the coordinate system the bounding box is defined in.
>>>>>>> 1b80d329
    min_coordinate
        The upper left hand corner of the bounding box (i.e., minimum coordinates
        along all dimensions).
    max_coordinate
        The lower right hand corner of the bounding box (i.e., the maximum coordinates
        along all dimensions
    target_coordinate_system
        The coordinate system the bounding box is defined in.

    Returns ------- All the corners of the bounding box in the intrinsic coordinate system of the element. The shape
    is (2, 4) when axes has 2 spatial dimensions, and (2, 8) when axes has 3 spatial dimensions.

    The axes of the intrinsic coordinate system.
    """
    from spatialdata._core._spatialdata_ops import get_transformation

    min_coordinate = _parse_list_into_array(min_coordinate)
    max_coordinate = _parse_list_into_array(max_coordinate)
    # get the transformation from the element's intrinsic coordinate system
    # to the query coordinate space
    transform_to_query_space = get_transformation(element, to_coordinate_system=target_coordinate_system)

    # get the coordinates of the bounding box corners
    bounding_box_corners = get_bounding_box_corners(
        min_coordinate=min_coordinate,
        max_coordinate=max_coordinate,
        axes=axes,
    ).data

    # transform the coordinates to the intrinsic coordinate system
    intrinsic_axes = get_dims(element)
    transform_to_intrinsic = transform_to_query_space.inverse().to_affine_matrix(  # type: ignore[union-attr]
        input_axes=axes, output_axes=intrinsic_axes
    )
    rotation_matrix = transform_to_intrinsic[0:-1, 0:-1]
    translation = transform_to_intrinsic[0:-1, -1]

    intrinsic_bounding_box_corners = bounding_box_corners @ rotation_matrix.T + translation

    return intrinsic_bounding_box_corners, intrinsic_axes


@dataclass(frozen=True)
class BaseSpatialRequest:
    """Base class for spatial queries."""

    target_coordinate_system: str

    @abstractmethod
    def to_dict(self) -> dict[str, Any]:
        pass


@dataclass(frozen=True)
class BoundingBoxRequest(BaseSpatialRequest):
    """Query with an axis-aligned bounding box.

    Attributes
    ----------
    axes
        The axes the coordinates are expressed in.
    min_coordinate
        The coordinate of the lower left hand corner (i.e., minimum values)
        of the bounding box.
    max_coordinate
        The coordinate of the upper right hand corner (i.e., maximum values)
        of the bounding box
    """

<<<<<<< HEAD
    min_coordinate: ArrayLike
    max_coordinate: ArrayLike
=======
    min_coordinate: np.ndarray  # type: ignore[type-arg]
    max_coordinate: np.ndarray  # type: ignore[type-arg]
    axes: tuple[ValidAxis_t, ...]
>>>>>>> 1b80d329

    def __post_init__(self) -> None:
        # validate the axes
        spatial_axes = get_spatial_axes(self.axes)
        non_spatial_axes = set(self.axes) - set(spatial_axes)
        if len(non_spatial_axes) > 0:
            raise ValueError(f"Non-spatial axes specified: {non_spatial_axes}")

        # validate the axes
        if len(self.axes) != len(self.min_coordinate) or len(self.axes) != len(self.max_coordinate):
            raise ValueError("The number of axes must match the number of coordinates.")

        # validate the coordinates
        if np.any(self.min_coordinate > self.max_coordinate):
            raise ValueError("The minimum coordinate must be less than the maximum coordinate.")

    def to_dict(self) -> dict[str, Any]:
        return {
            "target_coordinate_system": self.target_coordinate_system,
            "axes": self.axes,
            "min_coordinate": self.min_coordinate,
            "max_coordinate": self.max_coordinate,
        }


def _bounding_box_mask_points(
<<<<<<< HEAD
    points: DaskDataFrame,
    axes: tuple[str, ...],
    min_coordinate: Union[list[Number], ArrayLike],
    max_coordinate: Union[list[Number], ArrayLike],
=======
    points: DaskDataFrame, axes: tuple[str, ...], min_coordinate: ArrayLike, max_coordinate: ArrayLike
>>>>>>> 1b80d329
) -> da.Array:
    """Compute a mask that is true for the points inside of an axis-aligned bounding box..

    Parameters
    ----------
    points
        The points element to perform the query on.
    axes
<<<<<<< HEAD
        The axes that min_coordinate and max_coordinate refer to.
=======
        The axes for the min/max coordinates.
>>>>>>> 1b80d329
    min_coordinate
        The upper left hand corner of the bounding box (i.e., minimum coordinates
        along all dimensions).
    max_coordinate
        The lower right hand corner of the bounding box (i.e., the maximum coordinates
        along all dimensions

    Returns
    -------
    The mask for the points inside of the bounding box.
    """
    min_coordinate = _parse_list_into_array(min_coordinate)
    max_coordinate = _parse_list_into_array(max_coordinate)
    in_bounding_box_masks = []
    for axis_index, axis_name in enumerate(axes):
        min_value = min_coordinate[axis_index]
        in_bounding_box_masks.append(points[axis_name].gt(min_value).to_dask_array(lengths=True))
    for axis_index, axis_name in enumerate(axes):
        max_value = max_coordinate[axis_index]
        in_bounding_box_masks.append(points[axis_name].lt(max_value).to_dask_array(lengths=True))
    in_bounding_box_masks = da.stack(in_bounding_box_masks, axis=-1)
    return da.all(in_bounding_box_masks, axis=1)


def _dict_query_dispatcher(
    elements: dict[str, SpatialElement], query_function: Callable[[SpatialElement], SpatialElement], **kwargs: Any
) -> dict[str, SpatialElement]:
    queried_elements = {}
    for key, element in elements.items():
        result = query_function(element, **kwargs)
        if result is not None:
            # query returns None if it is empty
            queried_elements[key] = result
    return queried_elements


@singledispatch
def bounding_box_query(
    element: Union[SpatialElement, SpatialData],
    axes: tuple[str, ...],
    min_coordinate: Union[list[Number], ArrayLike],
    max_coordinate: Union[list[Number], ArrayLike],
    target_coordinate_system: str,
    **kwargs: Any,
) -> Optional[Union[SpatialElement, SpatialData]]:
    # TODO: the docstring is defined in _spatialdata.py, in QueryManager, maybe we can link it from there to here
    #  with a decorator or something
    raise RuntimeError("Unsupported type for bounding_box_query: " + str(type(element)) + ".")


@bounding_box_query.register(SpatialData)
def _(
    sdata: SpatialData,
    axes: tuple[str, ...],
    min_coordinate: Union[list[Number], ArrayLike],
    max_coordinate: Union[list[Number], ArrayLike],
    target_coordinate_system: str,
    filter_table: bool = True,
) -> SpatialData:
    from spatialdata import SpatialData

    min_coordinate = _parse_list_into_array(min_coordinate)
    max_coordinate = _parse_list_into_array(max_coordinate)
    new_elements = {}
    for element_type in ["points", "images", "labels", "shapes"]:
        elements = getattr(sdata, element_type)
        queried_elements = _dict_query_dispatcher(
            elements,
            bounding_box_query,
            axes=axes,
            min_coordinate=min_coordinate,
            max_coordinate=max_coordinate,
            target_coordinate_system=target_coordinate_system,
        )
        new_elements[element_type] = queried_elements

    if filter_table:
        to_keep = np.array([False] * len(sdata.table))
        region_key = sdata.table.uns[TableModel.ATTRS_KEY][TableModel.REGION_KEY_KEY]
        instance_key = sdata.table.uns[TableModel.ATTRS_KEY][TableModel.INSTANCE_KEY]
        for _, elements in new_elements.items():
            for name, element in elements.items():
                if get_schema(element) == Labels2DModel or get_schema(element) == Labels3DModel:
                    if isinstance(element, SpatialImage):
                        # get unique labels value (including 0 if present)
                        instances = da.unique(element.data).compute()
                    else:
                        assert isinstance(element, MultiscaleSpatialImage)
                        v = element["scale0"].values()
                        assert len(v) == 1
                        xdata = next(iter(v))
                        instances = da.unique(xdata.data).compute()
                elif get_schema(element) == ShapesModel:
                    instances = element.index.to_numpy()
                else:
                    continue
                indices = (sdata.table.obs[region_key] == name) & (sdata.table.obs[instance_key].isin(instances))
                to_keep = to_keep | indices
        table = sdata.table[to_keep, :].copy()
        table.uns[TableModel.ATTRS_KEY][TableModel.REGION_KEY] = table.obs[region_key].unique().tolist()
    else:
        table = sdata.table
    return SpatialData(**new_elements, table=table)


@bounding_box_query.register(SpatialImage)
@bounding_box_query.register(MultiscaleSpatialImage)
def _(
    image: SpatialImage,
    axes: tuple[str, ...],
    min_coordinate: Union[list[Number], ArrayLike],
    max_coordinate: Union[list[Number], ArrayLike],
    target_coordinate_system: str,
) -> Optional[Union[SpatialImage, MultiscaleSpatialImage]]:
    """
<<<<<<< HEAD
    Notes
    _____
=======
>>>>>>> 1b80d329
    See https://github.com/scverse/spatialdata/pull/151 for a detailed overview of the logic of this code,
    and for the cases the comments refer to.
    """
    from spatialdata._core._spatialdata_ops import (
        get_transformation,
        set_transformation,
    )

    min_coordinate = _parse_list_into_array(min_coordinate)
    max_coordinate = _parse_list_into_array(max_coordinate)

    # for triggering validation
    _ = BoundingBoxRequest(
        target_coordinate_system=target_coordinate_system,
        axes=axes,
        min_coordinate=min_coordinate,
        max_coordinate=max_coordinate,
    )

    # get the transformation from the element's intrinsic coordinate system to the query coordinate space
    transform_to_query_space = get_transformation(image, to_coordinate_system=target_coordinate_system)
    assert isinstance(transform_to_query_space, BaseTransformation)
    m = _get_affine_for_element(image, transform_to_query_space)
    input_axes_without_c = tuple([ax for ax in m.input_axes if ax != "c"])
    output_axes_without_c = tuple([ax for ax in m.output_axes if ax != "c"])
    m_without_c = m.to_affine_matrix(input_axes=input_axes_without_c, output_axes=output_axes_without_c)
    m_without_c_linear = m_without_c[:-1, :-1]

    transform_dimension = np.linalg.matrix_rank(m_without_c_linear)
    transform_coordinate_length = len(output_axes_without_c)
    data_dim = len(input_axes_without_c)

    assert data_dim in [2, 3]
    assert transform_dimension in [2, 3]
    assert transform_coordinate_length in [2, 3]
    assert not (data_dim == 2 and transform_dimension == 3)
    assert not (transform_dimension == 3 and transform_coordinate_length == 2)
    # see explanation in https://github.com/scverse/spatialdata/pull/151
    if data_dim == 2 and transform_dimension == 2 and transform_coordinate_length == 2:
        case = 1
    elif data_dim == 2 and transform_dimension == 2 and transform_coordinate_length == 3:
        case = 2
    elif data_dim == 3 and transform_dimension == 2 and transform_coordinate_length == 2:
        case = 3
    elif data_dim == 3 and transform_dimension == 2 and transform_coordinate_length == 3:
        case = 4
    elif data_dim == 3 and transform_dimension == 3 and transform_coordinate_length == 3:
        case = 5
    else:
        raise RuntimeError("This should not happen")

    if case in [3, 4]:
        raise ValueError(
            f"This case is not supported (data with dimension {data_dim} but transformation with rank {transform_dimension}. Please open a GitHub issue if you want to discuss a case."
        )

    if set(axes) != set(output_axes_without_c):
        if set(axes).issubset(output_axes_without_c):
            logger.warning(
                f"The element has axes {output_axes_without_c}, but the query has axes {axes}. Excluding the element "
                f"from the query result. In the future we can add support for this case. If you are interested, "
                f"please open a GitHub issue."
            )
            return None
        else:
            raise ValueError(
                f"Invalid case. The bounding box axes are {axes}, the spatial axes in {target_coordinate_system} are {output_axes_without_c}"
            )
    spatial_transform = Affine(m_without_c, input_axes=input_axes_without_c, output_axes=output_axes_without_c)
    spatial_transform_bb_axes = Affine(
        spatial_transform.to_affine_matrix(input_axes=input_axes_without_c, output_axes=axes),
        input_axes=input_axes_without_c,
        output_axes=axes,
    )
    assert case in [1, 2, 5]
    if case in [1, 5]:
        bounding_box_corners = get_bounding_box_corners(
            min_coordinate=min_coordinate,
            max_coordinate=max_coordinate,
            axes=axes,
        )
    else:
        assert case == 2
        # TODO: we need to intersect the plane in the extrinsic coordiante system with the 3D bounding box. The
        #  vertices of this polygons needs to be transformed to the intrinsic coordinate system
        raise NotImplementedError(
            "Case 2 (the transformation is embedding 2D data in the 3D space, is not "
            "implemented yet. Please open a Github issue about this and we will prioritize the "
            "development."
        )
    inverse = spatial_transform_bb_axes.inverse()
    assert isinstance(inverse, Affine)
    rotation_matrix = inverse.matrix[0:-1, 0:-1]
    translation = inverse.matrix[0:-1, -1]

    intrinsic_bounding_box_corners = DataArray(
        bounding_box_corners.data @ rotation_matrix.T + translation,
        coords={"corner": range(len(bounding_box_corners)), "axis": list(inverse.output_axes)},
    )

    # build the request
    selection = {}
    translation_vector = []
    for axis_name in axes:
        # get the min value along the axis
        min_value = intrinsic_bounding_box_corners.sel(axis=axis_name).min().item()

        # get max value, slices are open half interval
        max_value = intrinsic_bounding_box_corners.sel(axis=axis_name).max().item()

        # add the
        selection[axis_name] = slice(min_value, max_value)

        if min_value > 0:
            translation_vector.append(np.ceil(min_value).item())
        else:
            translation_vector.append(0)

    query_result = image.sel(selection)
    if isinstance(image, SpatialImage):
        if 0 in query_result.shape:
            return None
        assert isinstance(query_result, SpatialImage)
    else:
        assert isinstance(image, MultiscaleSpatialImage)
        assert isinstance(query_result, DataTree)
        # we need to convert query_result it to MultiscaleSpatialImage, dropping eventual collapses scales (or even
        # the whole object if the first scale is collapsed)
        d = {}
        for k, data_tree in query_result.items():
            v = data_tree.values()
            assert len(v) == 1
            xdata = v.__iter__().__next__()
            if 0 in xdata.shape:
                if k == "scale0":
                    return None
            else:
                d[k] = xdata
        query_result = MultiscaleSpatialImage.from_dict(d)
    query_result = compute_coordinates(query_result)

    # the bounding box, mapped back to the intrinsic coordinate system is a set of points. The bounding box of these
    # points is likely starting away from the origin (this is described by translation_vector), so we need to prepend
    # this translation to every transformation in the new queries elements (unless the translation_vector is zero,
    # in that case the translation is not needed)
    if not np.allclose(np.array(translation_vector), 0):
        translation_transform = Translation(translation=translation_vector, axes=axes)

        transformations = get_transformation(query_result, get_all=True)
        assert isinstance(transformations, dict)

        new_transformations = {}
        for coordinate_system, initial_transform in transformations.items():
            new_transformation: BaseTransformation = Sequence(
                [translation_transform, initial_transform],
            )
            new_transformations[coordinate_system] = new_transformation
        set_transformation(query_result, new_transformations, set_all=True)
    return query_result


@bounding_box_query.register(DaskDataFrame)
def _(
    points: DaskDataFrame,
    axes: tuple[str, ...],
    min_coordinate: Union[list[Number], ArrayLike],
    max_coordinate: Union[list[Number], ArrayLike],
    target_coordinate_system: str,
) -> Optional[DaskDataFrame]:
    from spatialdata._core._spatialdata_ops import get_transformation

    min_coordinate = _parse_list_into_array(min_coordinate)
    max_coordinate = _parse_list_into_array(max_coordinate)

    # for triggering validation
    _ = BoundingBoxRequest(
        target_coordinate_system=target_coordinate_system,
        axes=axes,
        min_coordinate=min_coordinate,
        max_coordinate=max_coordinate,
    )

    # get the four corners of the bounding box (2D case), or the 8 corners of the "3D bounding box" (3D case)
    (intrinsic_bounding_box_corners, intrinsic_axes) = _get_bounding_box_corners_in_intrinsic_coordinates(
        element=points,
        axes=axes,
        min_coordinate=min_coordinate,
        max_coordinate=max_coordinate,
        target_coordinate_system=target_coordinate_system,
    )
    min_coordinate_intrinsic = intrinsic_bounding_box_corners.min(axis=0)
    max_coordinate_intrinsic = intrinsic_bounding_box_corners.max(axis=0)

    # get the points in the intrinsic coordinate bounding box
    in_intrinsic_bounding_box = _bounding_box_mask_points(
        points=points,
        axes=intrinsic_axes,
        min_coordinate=min_coordinate_intrinsic,
        max_coordinate=max_coordinate_intrinsic,
    )
    points_in_intrinsic_bounding_box = points.loc[in_intrinsic_bounding_box]

    if in_intrinsic_bounding_box.sum() == 0:
        # if there aren't any points, just return
        return None

    # we have to reset the index since we have subset
    # https://stackoverflow.com/questions/61395351/how-to-reset-index-on-concatenated-dataframe-in-dask
    points_in_intrinsic_bounding_box = points_in_intrinsic_bounding_box.assign(idx=1)
    points_in_intrinsic_bounding_box = points_in_intrinsic_bounding_box.set_index(
        points_in_intrinsic_bounding_box.idx.cumsum() - 1
    )
    points_in_intrinsic_bounding_box = points_in_intrinsic_bounding_box.map_partitions(
        lambda df: df.rename(index={"idx": None})
    )
    points_in_intrinsic_bounding_box = points_in_intrinsic_bounding_box.drop(columns=["idx"])

    # transform the element to the query coordinate system
    transform_to_query_space = get_transformation(points, to_coordinate_system=target_coordinate_system)
    points_query_coordinate_system = transform_to_query_space.transform(points_in_intrinsic_bounding_box)  # type: ignore[union-attr]

    # get a mask for the points in the bounding box
    bounding_box_mask = _bounding_box_mask_points(
        points=points_query_coordinate_system,
        axes=axes,
        min_coordinate=min_coordinate,
        max_coordinate=max_coordinate,
    )
    if bounding_box_mask.sum() == 0:
        return None
    else:
        return points_in_intrinsic_bounding_box.loc[bounding_box_mask]


@bounding_box_query.register(GeoDataFrame)
def _(
    polygons: GeoDataFrame,
    axes: tuple[str, ...],
    min_coordinate: Union[list[Number], ArrayLike],
    max_coordinate: Union[list[Number], ArrayLike],
    target_coordinate_system: str,
) -> Optional[GeoDataFrame]:
    min_coordinate = _parse_list_into_array(min_coordinate)
    max_coordinate = _parse_list_into_array(max_coordinate)

    # for triggering validation
    _ = BoundingBoxRequest(
        target_coordinate_system=target_coordinate_system,
        axes=axes,
        min_coordinate=min_coordinate,
        max_coordinate=max_coordinate,
    )

    # get the four corners of the bounding box
    (intrinsic_bounding_box_corners, intrinsic_axes) = _get_bounding_box_corners_in_intrinsic_coordinates(
        element=polygons,
        axes=axes,
        min_coordinate=min_coordinate,
        max_coordinate=max_coordinate,
        target_coordinate_system=target_coordinate_system,
    )

    bounding_box_non_axes_aligned = Polygon(intrinsic_bounding_box_corners)
    queried = polygons[polygons.geometry.within(bounding_box_non_axes_aligned)]
    if len(queried) == 0:
        return None
    return queried<|MERGE_RESOLUTION|>--- conflicted
+++ resolved
@@ -102,13 +102,8 @@
 def _get_bounding_box_corners_in_intrinsic_coordinates(
     element: SpatialElement,
     axes: tuple[str, ...],
-<<<<<<< HEAD
-    min_coordinate: Union[list[Number], ArrayLike],
-    max_coordinate: Union[list[Number], ArrayLike],
-=======
     min_coordinate: ArrayLike,
     max_coordinate: ArrayLike,
->>>>>>> 1b80d329
     target_coordinate_system: str,
 ) -> tuple[ArrayLike, tuple[str, ...]]:
     """Get all corners of a bounding box in the intrinsic coordinates of an element.
@@ -118,11 +113,7 @@
     element
         The SpatialElement to get the intrinsic coordinate system from.
     axes
-<<<<<<< HEAD
         The axes that min_coordinate and max_coordinate refer to.
-=======
-        The axes of the coordinate system the bounding box is defined in.
->>>>>>> 1b80d329
     min_coordinate
         The upper left hand corner of the bounding box (i.e., minimum coordinates
         along all dimensions).
@@ -192,14 +183,9 @@
         of the bounding box
     """
 
-<<<<<<< HEAD
     min_coordinate: ArrayLike
     max_coordinate: ArrayLike
-=======
-    min_coordinate: np.ndarray  # type: ignore[type-arg]
-    max_coordinate: np.ndarray  # type: ignore[type-arg]
     axes: tuple[ValidAxis_t, ...]
->>>>>>> 1b80d329
 
     def __post_init__(self) -> None:
         # validate the axes
@@ -226,14 +212,10 @@
 
 
 def _bounding_box_mask_points(
-<<<<<<< HEAD
     points: DaskDataFrame,
     axes: tuple[str, ...],
     min_coordinate: Union[list[Number], ArrayLike],
     max_coordinate: Union[list[Number], ArrayLike],
-=======
-    points: DaskDataFrame, axes: tuple[str, ...], min_coordinate: ArrayLike, max_coordinate: ArrayLike
->>>>>>> 1b80d329
 ) -> da.Array:
     """Compute a mask that is true for the points inside of an axis-aligned bounding box..
 
@@ -242,11 +224,7 @@
     points
         The points element to perform the query on.
     axes
-<<<<<<< HEAD
         The axes that min_coordinate and max_coordinate refer to.
-=======
-        The axes for the min/max coordinates.
->>>>>>> 1b80d329
     min_coordinate
         The upper left hand corner of the bounding box (i.e., minimum coordinates
         along all dimensions).
@@ -362,11 +340,8 @@
     target_coordinate_system: str,
 ) -> Optional[Union[SpatialImage, MultiscaleSpatialImage]]:
     """
-<<<<<<< HEAD
     Notes
     _____
-=======
->>>>>>> 1b80d329
     See https://github.com/scverse/spatialdata/pull/151 for a detailed overview of the logic of this code,
     and for the cases the comments refer to.
     """
