--- conflicted
+++ resolved
@@ -230,14 +230,13 @@
     # to avoid cyclic import
     from spatialdata._core.models import ShapesModel
 
-<<<<<<< HEAD
-    ShapesModel.validate(transformed_adata)
-    return transformed_adata
+    ShapesModel.validate(transformed_data)
+    return transformed_data
 
 
 def get_transformation_between_landmarks(
-    references_coords: Union[AnnData, DaskDataFrame],
-    moving_coords: Union[AnnData, DaskDataFrame],
+    references_coords: Union[GeoDataFrame, DaskDataFrame],
+    moving_coords: Union[GeoDataFrame, DaskDataFrame],
 ) -> Affine:
     """
     Get a similarity transformation between two lists of (n >= 3) landmarks. Landmarks are assumed to be in the same space.
@@ -271,14 +270,14 @@
     assert get_dims(references_coords) == ("x", "y")
     assert get_dims(moving_coords) == ("x", "y")
 
-    if isinstance(references_coords, AnnData):
-        references_xy = references_coords.obsm["spatial"]
-        moving_xy = moving_coords.obsm["spatial"]
+    if isinstance(references_coords, GeoDataFrame):
+        references_xy = np.stack([references_coords.geometry.x, references_coords.geometry.y], axis=1)
+        moving_xy = np.stack([moving_coords.geometry.x, moving_coords.geometry.y], axis=1)
     elif isinstance(references_coords, DaskDataFrame):
         references_xy = references_coords[["x", "y"]].to_dask_array().compute()
         moving_xy = moving_coords[["x", "y"]].to_dask_array().compute()
     else:
-        raise TypeError("references_coords must be either an AnnData or a DaskDataFrame")
+        raise TypeError("references_coords must be either an GeoDataFrame or a DaskDataFrame")
 
     model = estimate_transform("affine", src=moving_xy, dst=references_xy)
     transform_matrix = model.params
@@ -299,12 +298,12 @@
             output_axes=("x", "y"),
         )
         flipped_moving = flip.transform(moving_coords)
-        if isinstance(flipped_moving, AnnData):
+        if isinstance(flipped_moving, GeoDataFrame):
             flipped_moving_xy = flipped_moving.obsm["spatial"]
         elif isinstance(flipped_moving, DaskDataFrame):
             flipped_moving_xy = flipped_moving[["x", "y"]].to_dask_array().compute()
         else:
-            raise TypeError("flipped_moving must be either an AnnData or a DaskDataFrame")
+            raise TypeError("flipped_moving must be either an GeoDataFrame or a DaskDataFrame")
         model = estimate_transform("similarity", src=flipped_moving_xy, dst=references_xy)
         final = Sequence([flip, Affine(model.params, input_axes=("x", "y"), output_axes=("x", "y"))])
     else:
@@ -320,8 +319,8 @@
 
 
 def align_elements_using_landmarks(
-    references_coords: Union[AnnData | DaskDataFrame],
-    moving_coords: Union[AnnData | DaskDataFrame],
+    references_coords: Union[GeoDataFrame | DaskDataFrame],
+    moving_coords: Union[GeoDataFrame | DaskDataFrame],
     reference_element: SpatialElement,
     moving_element: SpatialElement,
     reference_coordinate_system: str = "global",
@@ -381,8 +380,4 @@
         set_transformation(
             reference_element, new_reference_transformation, new_coordinate_system, write_to_sdata=write_to_sdata
         )
-    return new_moving_transformation
-=======
-    ShapesModel.validate(transformed_data)
-    return transformed_data
->>>>>>> 30897ce9
+    return new_moving_transformation